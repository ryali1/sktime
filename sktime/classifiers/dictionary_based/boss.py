""" BOSS classifiers
dictionary based BOSS classifiers based on SFA transform. Contains a single BOSS and a BOSS ensemble
"""

__author__ = "Matthew Middlehurst"
__all__ = ["BOSSEnsemble", "BOSSIndividual", "boss_distance"]

import numpy as np
import random
import sys
import pandas as pd
import time
import math

from itertools import compress
from sklearn.base import BaseEstimator
from sklearn.utils.multiclass import class_distribution
from sktime.transformers.dictionary_based.SFA import SFA


# TO DO: Make more efficient




class BOSSEnsemble(BaseEstimator):

    """ Bag of SFA Symbols (BOSS)

    Bag of SFA Symbols Ensemble: implementation of BOSS from Schafer:
    @article
    {schafer15boss,
     author = {Patrick Schäfer,
            title = {The BOSS is concerned with time series classification in the presence of noise},
            journal = {Data Mining and Knowledge Discovery},
            volume = {29},
            number= {6},
            year = {2015}
    }
    Overview: Input n series length m
    BOSS performs a gird search over a set of parameter values, evaluating each with a LOOCV. If then retains
    all ensemble members within 92% of the best. There are three primary parameters:
            alpha: alphabet size
            w: window length
            l: word length.
    for any combination, a single BOSS slides a window length w along the series. The w length window is shortened to
    an l length word through taking a Fourier transform and keeping the first l/2 complex coefficients. These l
    coefficents are then discretised into alpha possible values, to form a word length l. A histogram of words for each
    series is formed and stored. fit involves finding n histograms.

    predict uses 1 nearest neighbour with a bespoke distance function.

    For the Java version, see
    https://github.com/uea-machine-learning/tsml/blob/master/src/main/java/timeseriesweka/classifiers/dictionary_based/BOSS.java


    Parameters
    ----------
    randomised_ensemble     : bool, turns the option to just randomise the ensemble members rather than cross validate (default=False)
<<<<<<< HEAD
    n_parameter_samples    : int, if randomising, generate this number of base classifiers (default=250)
=======
    n_parameter_samples     : if search is randomised, number of parameter combos to try
>>>>>>> f11d0f07
    random_state            : int or None, seed for random, integer, optional (default to no seed)
    threshold               : double [0,1]. retain all classifiers within threshold% of the best one, optional (default =0.92)
    max_ensemble_size       : int, retain a maximum number of classifiers, even if within threshold, optional (default = 500)
    alphabet_size           : range of alphabet sizes to try (default to single value, 4)
    max_win_len_prop        : maximum window length as a proportion of series length (default =1)
    time_limit              : time contract to limit build time in minutes (default=0, no limit)
    word_lengths            : search range for word lengths (default =[16, 14, 12, 10, 8])
    alphabet_size           : range of alphabet size to search for (default, a single value a=4),
    min_window              : minimum window size, (default=10),
    norm_options            : search space for normalise, not normalise (default [True, False])

    Attributes
    ----------
    n_classes               : extracted from the data
    n_instances             : extracted from the data
    n_classifiers           : The final number of classifiers used (<=max_ensemble_size)
    series_length           : length of all series (assumed equal)
    classifiers             : array of DecisionTree classifiers
    weights                 : weight of each classifier in the ensemble

    """

    def __init__(self,
                 randomised_ensemble=False,
                 n_parameter_samples=250,
                 random_state=None,
                 threshold=0.92,
                 max_ensemble_size=None,
                 max_win_len_prop=1,
                 time_limit=0,
                 word_lengths=None,
                 alphabet_size=4,
                 min_window=10,
                 norm_options=None
                 ):
        if word_lengths is None:
            word_lengths = [16, 14, 12, 10, 8]
        if norm_options is None:
            norm_options = [True, False]

        if max_ensemble_size is None:
            if randomised_ensemble:
                max_ensemble_size = 50
            else:
                max_ensemble_size = 500

        self.randomised_ensemble = randomised_ensemble
        self.n_parameter_samples = n_parameter_samples
        self.random_state = random_state
        random.seed(random_state)
        self.threshold = threshold
        self.max_ensemble_size = max_ensemble_size
        self.max_win_len_prop = max_win_len_prop
        self.time_limit = time_limit*6e+10

        self.seed = 0
        self.classifiers = []
        self.weights = []
        self.weight_sum = 0
        self.n_classes = 0
        self.classes_ = []
        self.class_dictionary = {}
        self.n_classifiers = 0
        self.series_length = 0
        self.n_instances = 0

        self.word_lengths = word_lengths
        self.norm_options = norm_options
        self.alphabet_size = alphabet_size
        self.min_window = min_window

    def fit(self, X, y):
        """Build an ensemble of BOSS classifiers from the training set (X, y), either through randomising over the para
         space to make a fixed size ensemble quickly or by creating a variable size ensemble of those within a threshold
         of the best
        Parameters
        ----------
        X : array-like or sparse matrix of shape = [n_instances, n_columns]
            The training input samples.  If a Pandas data frame is passed, it must have a single column. BOSS not configured
            to handle multivariate
        y : array-like, shape = [n_instances] The class labels.

        Returns
        -------
        self : object
         """

        if isinstance(X, pd.DataFrame):
            if X.shape[1] > 1:
                raise TypeError("BOSS cannot handle multivariate problems yet")
            elif isinstance(X.iloc[0, 0], pd.Series):
                X = np.asarray([a.values for a in X.iloc[:, 0]])
            else:
                raise TypeError(
                    "Input should either be a 2d numpy array, or a pandas dataframe with a single column of Series objects (TSF cannot yet handle multivariate problems")

        self.n_instances, self.series_length = X.shape
        self.n_classes = np.unique(y).shape[0]
        self.classes_ = class_distribution(np.asarray(y).reshape(-1, 1))[0][0]
        for index, classVal in enumerate(self.classes_):
            self.class_dictionary[classVal] = index

        # Window length parameter space dependent on series length

        max_window_searches = self.series_length / 4
        max_window = int(self.series_length * self.max_win_len_prop)
        win_inc = int((max_window - self.min_window) / max_window_searches)
        if win_inc < 1:
            win_inc = 1

        # cBOSS
        if self.randomised_ensemble:
            random.seed(self.seed)

            possible_parameters = self.unique_parameters(max_window, win_inc)
            num_classifiers = 0
            start_time = time.time_ns()
            train_time = 0
            subsample_size = int(self.n_instances * 0.7)
            lowest_acc = 0
            lowest_acc_idx = 0

            if self.time_limit > 0:
                self.n_parameter_samples = 0

            while (train_time < self.time_limit or num_classifiers < self.n_parameter_samples) and len(
                    possible_parameters) > 0:
                parameters = possible_parameters.pop(random.randint(0, len(possible_parameters) - 1))

                subsample = np.random.randint(self.n_instances, size=subsample_size)
                X_subsample = X[subsample, :]
                y_subsample = y[subsample]

                boss = BOSSIndividual(parameters[0], parameters[1], self.alphabet_size, parameters[2])
                boss.fit(X_subsample, y_subsample)
                boss.clean()

                boss.accuracy = self.individual_train_acc(boss, y_subsample, subsample_size, lowest_acc)
                weight = math.pow(boss.accuracy, 4)

                if num_classifiers < self.max_ensemble_size:
                    if boss.accuracy < lowest_acc:
                        lowest_acc = boss.accuracy
                        lowest_acc_idx = num_classifiers
                    self.weights.append(weight)
                    self.classifiers.append(boss)
                elif boss.accuracy > lowest_acc:
                    self.weights[lowest_acc_idx] = weight
                    self.classifiers[lowest_acc_idx] = boss
                    lowest_acc, lowest_acc_idx = self.worst_ensemble_acc()

                num_classifiers += 1
                train_time = time.time_ns() - start_time
        # BOSS
        else:
            max_acc = -1
            min_max_acc = -1

            for i, normalise in enumerate(self.norm_options):
                for win_size in range(self.min_window, max_window + 1, win_inc):
                    boss = BOSSIndividual(win_size, self.word_lengths[0], self.alphabet_size, normalise)
                    boss.fit(X, y)

                    best_classifier_for_win_size = boss
                    best_acc_for_win_size = -1
                    best_word_len = self.word_lengths[0]

                    for n, word_len in enumerate(self.word_lengths):
                        if n > 0:
                            boss = boss.shorten_bags(word_len)

                        boss.accuracy = self.individual_train_acc(boss, y, self.n_instances, best_acc_for_win_size)

                        if boss.accuracy >= best_acc_for_win_size:
                            best_acc_for_win_size = boss.accuracy
                            best_classifier_for_win_size = boss
                            best_word_len = word_len

                    if self.include_in_ensemble(best_acc_for_win_size, max_acc, min_max_acc, len(self.classifiers)):
                        best_classifier_for_win_size.clean()
                        best_classifier_for_win_size.set_word_len(best_word_len)
                        self.classifiers.append(best_classifier_for_win_size)

                        if best_acc_for_win_size > max_acc:
                            max_acc = best_acc_for_win_size
                            self.classifiers = list(compress(self.classifiers,
                                                             [classifier.accuracy >= max_acc * self.threshold for
                                                              c, classifier in enumerate(self.classifiers)]))

                        min_max_acc, min_acc_ind = self.worst_ensemble_acc()

                        if len(self.classifiers) > self.max_ensemble_size:
                            del self.classifiers[min_acc_ind]
                            min_max_acc, min_acc_ind = self.worst_ensemble_acc()

            self.weights = [1 for n in range(len(self.classifiers))]

        self.n_classifiers = len(self.classifiers)
        self.weight_sum = np.sum(self.weights)

    def predict(self, X):
        return [self.classes_[int(np.argmax(prob))] for prob in self.predict_proba(X)]

    def predict_proba(self, X):
        if isinstance(X, pd.DataFrame):
            if X.shape[1] > 1:
                raise TypeError("BOSS cannot handle multivariate problems yet")
            elif isinstance(X.iloc[0, 0], pd.Series):
                X = np.asarray([a.values for a in X.iloc[:, 0]])
            else:
                raise TypeError(
                    "Input should either be a 2d numpy array, or a pandas dataframe with a single column of Series objects (TSF cannot yet handle multivariate problems")

        sums = np.zeros((X.shape[0], self.n_classes))

        for n, clf in enumerate(self.classifiers):
            preds = clf.predict(X)
            for i in range(0, X.shape[0]):
                sums[i, self.class_dictionary.get(preds[i])] += self.weights[n]

        dists = sums / (np.ones(self.n_classes) * self.weight_sum)

        return dists

    def include_in_ensemble(self, acc, max_acc, min_max_acc, size):
        if acc >= max_acc * self.threshold:
            if size >= self.max_ensemble_size:
                return acc > min_max_acc
            else:
                return True
        return False

    def worst_ensemble_acc(self):
        min_acc = -1
        min_acc_idx = 0

        for c, classifier in enumerate(self.classifiers):
            if classifier.accuracy < min_acc:
                min_acc = classifier.accuracy
                min_acc_idx = c

        return min_acc, min_acc_idx

    def get_train_probs(self, X):
        num_inst = X.shape[0]
        results = np.zeros((num_inst, self.n_classes))
        divisor = (np.ones(self.n_classes) * np.sum(self.weights))
        for i in range(num_inst):
            sums = np.zeros(self.n_classes)

            for n, clf in enumerate(self.classifiers):
                sums[self.class_dictionary.get(clf.train_predict(i), -1)] += self.weights[n]

            dists = sums / divisor
            for n in range(self.n_classes):
                results[i][n] = dists[n]

        return results

    def find_ensemble_train_acc(self, X, y):
        num_inst = X.shape[0]
        results = np.zeros((2 + self.n_classes, num_inst + 1))
        correct = 0

        for i in range(num_inst):
            sums = np.zeros(self.n_classes)

            for n, clf in enumerate(self.classifiers):
                sums[self.class_dictionary.get(clf.train_predict(i), -1)] += self.weights[n]

            dists = sums / (np.ones(self.n_classes) * self.n_classifiers)
            c = dists.argmax()

            if c == self.class_dictionary.get(y[i], -1):
                correct += 1

            results[0][i + 1] = self.class_dictionary.get(y[i], -1)
            results[1][i + 1] = c

            for n in range(self.n_classes):
                results[2 + n][i + 1] = dists[n]

        results[0][0] = correct / num_inst
        return results

    def unique_parameters(self, max_window, win_inc):
        possible_parameters = [[win_size, word_len, normalise] for n, normalise in enumerate(self.norm_options)
                               for win_size in range(self.min_window, max_window + 1, win_inc)
                               for g, word_len in enumerate(self.word_lengths)]

        return possible_parameters

    def individual_train_acc(self, boss, y, train_size, lowest_acc):
        correct = 0
        required_correct = int(lowest_acc * train_size)

        for i in range(train_size):
            if correct + train_size - i < required_correct:
                return -1

            c = boss.train_predict(i)

            if c == y[i]:
                correct += 1

        return correct / train_size


class BOSSIndividual(BaseEstimator):
    """ Single Bag of SFA Symbols (BOSS) classifier

    Bag of SFA Symbols Ensemble: implementation of BOSS from Schaffer :
    @article
    """

    def __init__(self,
                 window_size,
                 word_length,
                 alphabet_size,
                 norm
                 ):
        self.window_size = window_size
        self.word_length = word_length
        self.alphabet_size = alphabet_size
        self.norm = norm

        self.transform = SFA(word_length, alphabet_size, window_size=window_size, norm=norm, remove_repeat_words=True,
                             save_words=True)
        self.transformed_data = []
        self.accuracy = 0

        self.class_vals = []
        self.num_classes = 0
        self.classes_ = []
        self.class_dictionary = {}

    def fit(self, X, y):
        sfa = self.transform.fit_transform(X)
        self.transformed_data = [series.to_dict() for series in sfa.iloc[:, 0]]

        self.class_vals = y
        self.num_classes = np.unique(y).shape[0]
        self.classes_ = class_distribution(np.asarray(y).reshape(-1, 1))[0][0]
        for index, classVal in enumerate(self.classes_):
            self.class_dictionary[classVal] = index

    def predict(self, X):
        if isinstance(X, pd.DataFrame):
            if X.shape[1] > 1:
                raise TypeError("BOSS cannot handle multivariate problems yet")
            elif isinstance(X.iloc[0, 0], pd.Series):
                X = np.asarray([a.values for a in X.iloc[:, 0]])
            else:
                raise TypeError(
                    "Input should either be a 2d numpy array, or a pandas dataframe with a single column of Series objects (TSF cannot yet handle multivariate problems")

        num_insts = X.shape[0]
        classes = np.zeros(num_insts, dtype=np.int_)

        test_bags = self.transform.transform(X)
        test_bags = [series.to_dict() for series in test_bags.iloc[:, 0]]

        for i, test_bag in enumerate(test_bags):
            bestDist = sys.float_info.max
            nn = -1

            for n, bag in enumerate(self.transformed_data):
                dist = boss_distance(test_bag, bag, bestDist)

                if dist < bestDist:
                    bestDist = dist
                    nn = self.class_vals[n]

            classes[i] = nn

        return classes

    def predict_proba(self, X):
        dists = np.zeros((X.shape[0], self.num_classes))

        preds = self.predict(X)
        for i in range(0, X.shape[0]):
            dists[i, self.class_dictionary.get(preds[i])] += 1

        return dists

    def train_predict(self, train_num):
        test_bag = self.transformed_data[train_num]
        best_dist = sys.float_info.max
        nn = -1

        for n, bag in enumerate(self.transformed_data):
            if n == train_num:
                continue

            dist = boss_distance(test_bag, bag, best_dist)

            if dist < best_dist:
                best_dist = dist
                nn = self.class_vals[n]

        return nn

    def shorten_bags(self, word_len):
        newBOSS = BOSSIndividual(self.window_size, word_len, self.alphabet_size, self.norm)
        newBOSS.transform = self.transform
        sfa = self.transform.shorten_bags(word_len)
        newBOSS.transformed_data = [series.to_dict() for series in sfa.iloc[:, 0]]
        newBOSS.class_vals = self.class_vals

        return newBOSS

    def clean(self):
        self.transform.words = None
        self.transform.save_words = False

    def set_word_len(self, word_len):
        self.word_length = word_len
        self.transform.word_length = word_len


def boss_distance(first, second, best_dist=sys.float_info.max):
    dist = 0

    if isinstance(first, dict):
        for word, val_a in first.items():
            val_b = second.get(word, 0)
            dist += (val_a - val_b) * (val_a - val_b)

            if dist > best_dist:
                return sys.float_info.max
    else:
        dist = np.sum([0 if first[n] == 0 else (first[n] - second[n]) * (first[n] - second[n])
                       for n in range(len(first))])

    return dist<|MERGE_RESOLUTION|>--- conflicted
+++ resolved
@@ -57,14 +57,10 @@
     Parameters
     ----------
     randomised_ensemble     : bool, turns the option to just randomise the ensemble members rather than cross validate (default=False)
-<<<<<<< HEAD
-    n_parameter_samples    : int, if randomising, generate this number of base classifiers (default=250)
-=======
-    n_parameter_samples     : if search is randomised, number of parameter combos to try
->>>>>>> f11d0f07
+    n_parameter_samples     : int, if search is randomised, number of parameter combos to try
     random_state            : int or None, seed for random, integer, optional (default to no seed)
     threshold               : double [0,1]. retain all classifiers within threshold% of the best one, optional (default =0.92)
-    max_ensemble_size       : int, retain a maximum number of classifiers, even if within threshold, optional (default = 500)
+    max_ensemble_size       : int or None, retain a maximum number of classifiers, even if within threshold, optional (default = 500)
     alphabet_size           : range of alphabet sizes to try (default to single value, 4)
     max_win_len_prop        : maximum window length as a proportion of series length (default =1)
     time_limit              : time contract to limit build time in minutes (default=0, no limit)
