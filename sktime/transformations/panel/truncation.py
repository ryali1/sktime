--- conflicted
+++ resolved
@@ -126,13 +126,8 @@
         ----------
         parameter_set : str, default="default"
             Name of the set of test parameters to return, for use in tests. If no
-<<<<<<< HEAD
-            special parameters are defined for a string, will always return the
-            `"default"` set.
-=======
             special parameters are defined for a value, will return `"default"` set.
 
->>>>>>> 38f30e57
 
         Returns
         -------
