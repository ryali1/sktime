# -*- coding: utf-8 -*-
# copyright: sktime developers, BSD-3-Clause License (see LICENSE file)
"""
Abstract base class for time series classifiers.

    class name: BaseClassifier

Defining methods:
    fitting         - fit(self, X, y)
    predicting      - predict(self, X)
                    - predict_proba(self, X)

Inherited inspection methods:
    hyper-parameter inspection  - get_params()
    fitted parameter inspection - get_fitted_params()

State:
    fitted model/strategy   - by convention, any attributes ending in "_"
    fitted state flag       - is_fitted (property)
    fitted state inspection - check_is_fitted()
"""

__all__ = [
    "BaseClassifier",
]
__author__ = ["mloning", "fkiraly", "TonyBagnall", "MatthewMiddlehurst"]

import time

import numpy as np
import pandas as pd

from sktime.base import BaseEstimator
from sktime.datatypes import check_is_scitype, convert_to
from sktime.utils.validation import check_n_jobs


class BaseClassifier(BaseEstimator):
    """Abstract base class for time series classifiers.

    The base classifier specifies the methods and method signatures that all
    classifiers have to implement. Attributes with a underscore suffix are set in the
    method fit.
    #TODO: Make _fit and _predict abstract

    Parameters
    ----------
    classes_            : ndarray of class labels, possibly strings
    n_classes_          : integer, number of classes (length of classes_)
    fit_time_           : integer, time (in milliseconds) for fit to run.
    _class_dictionary   : dictionary mapping classes_ onto integers 0...n_classes_-1.
    _threads_to_use     : number of threads to use in fit as determined by n_jobs.
    """

    _tags = {
        "X_inner_mtype": "numpy3D",  # which type do _fit/_predict, support for X?
        "capability:multivariate": False,
        "capability:unequal_length": False,
        "capability:missing_values": False,
        "capability:train_estimate": False,
        "capability:contractable": False,
        "capability:early_prediction": False,
        "capability:multithreading": False,
    }

    def __init__(self):
        self.classes_ = []
        self.n_classes_ = 0
        self.fit_time_ = 0
        self._class_dictionary = {}
        self._threads_to_use = 1
        super(BaseClassifier, self).__init__()

    def fit(self, X, y):
        """Fit time series classifier to training data.

        Parameters
        ----------
        X : 2D np.array (univariate, equal length series) of shape = [n_instances,
            series_length]
            or 3D np.array (any number of dimensions, equal length series) of shape =
            [n_instances,n_dimensions,series_length]
            or pd.DataFrame with each column a dimension, each cell a pd.Series (any
            number of dimensions, equal or unequal length series)
        y : 1D np.array of shape =  [n_instances] - the class labels.

        Returns
        -------
        self :
            Reference to self.

        Notes
        -----
        Changes state by creating a fitted model that updates attributes
        ending in "_" and sets is_fitted flag to True.
        """
        start = int(round(time.time() * 1000))
        # convenience conversions to allow user flexibility:
        # if X is 2D array, convert to 3D, if y is Series, convert to numpy
        X, y = _internal_convert(X, y)
        self.metadata_ = _check_classifier_input(X, y)
        missing = self.metadata_["has_nans"]
        multivariate = not self.metadata_["is_univariate"]
        unequal = not self.metadata_["is_equal_length"]
        # Check this classifier can handle characteristics
        self._check_capabilities(missing, multivariate, unequal)
        # Convert data as dictated by the classifier tags
        X = self._convert_X(X)
        multithread = self.get_tag("capability:multithreading")
        if multithread:
            try:
                self._threads_to_use = check_n_jobs(self.n_jobs)
            except NameError:
                raise AttributeError(
                    "self.n_jobs must be set if capability:multithreading is True"
                )

        self.classes_ = np.unique(y)
        self.n_classes_ = self.classes_.shape[0]
<<<<<<< HEAD
        self._class_dictionary = {}
        for index, class_val in enumerate(self.classes_):
            self._class_dictionary[class_val] = index

=======
        for index, classVal in enumerate(self.classes_):
            self._class_dictionary[classVal] = index
>>>>>>> 5c608f09
        self._fit(X, y)
        self.fit_time_ = int(round(time.time() * 1000)) - start
        # this should happen last
        self._is_fitted = True
        return self

    def predict(self, X) -> np.ndarray:
        """Predicts labels for sequences in X.

        Parameters
        ----------
        X : 2D np.array (univariate, equal length series) of shape = [n_instances,
        series_length]
            or 3D np.array (any number of dimensions, equal length series) of shape =
            [n_instances,n_dimensions,series_length]
            or pd.DataFrame with each column a dimension, each cell a pd.Series (any
            number of dimensions, equal or unequal length series)

        Returns
        -------
        y : 1D np.array of shape =  [n_instances] - predicted class labels
        """
        self.check_is_fitted()
        X = _internal_convert(X)
        X = _internal_convert(X)
        self.metadata_ = _check_classifier_input(X)
        missing = self.metadata_["has_nans"]
        multivariate = not self.metadata_["is_univariate"]
        # This is incorrect needs to change
        unequal = not self.metadata_["is_equal_length"]
        # Check this classifier can handle characteristics
        self._check_capabilities(missing, multivariate, unequal)
        # Convert data as dictated by the classifier tags
        X = self._convert_X(X)
        return self._predict(X)

    def predict_proba(self, X) -> np.ndarray:
        """Predicts labels probabilities for sequences in X.

        Parameters
        ----------
        X : 2D np.array (univariate, equal length series) of shape = [n_instances,
        series_length]
            or 3D np.array (any number of dimensions, equal length series) of shape =
            [n_instances,n_dimensions,series_length]
            or pd.DataFrame with each column a dimension, each cell a pd.Series (any
            number of dimensions, equal or unequal length series)

        Returns
        -------
        y : 2D array of shape =  [n_instances, n_classes] - estimated class
        probabilities
        """
        self.check_is_fitted()
        X = _internal_convert(X)
        self.metadata_ = _check_classifier_input(X)
        missing = self.metadata_["has_nans"]
        multivariate = not self.metadata_["is_univariate"]
        # This is incorrect needs to change
        unequal = not self.metadata_["is_equal_length"]
        # Check this classifier can handle characteristics
        self._check_capabilities(missing, multivariate, unequal)
        # Convert data as dictated by the classifier tags
        X = self._convert_X(X)

        return self._predict_proba(X)

    def score(self, X, y) -> float:
        """Scores predicted labels against ground truth labels on X.

        Parameters
        ----------
        X : 2D np.array (univariate, equal length series) of shape = [n_instances,
        series_length]
            or 3D np.array (any number of dimensions, equal length series) of shape =
            [n_instances,n_dimensions,series_length]
            or pd.DataFrame with each column a dimension, each cell a pd.Series (any
            number of dimensions, equal or unequal length series)
        y : array-like, shape =  [n_instances] - actual class labels

        Returns
        -------
        float, accuracy score of predict(X) vs y
        """
        from sklearn.metrics import accuracy_score

        return accuracy_score(y, self.predict(X), normalize=True)

    def _fit(self, X, y):
        """Fit time series classifier to training data.

        Abstract method, must be implemented.

        Parameters
        ----------
        X : 3D np.array, array-like or sparse matrix
                of shape = [n_instances,n_dimensions,series_length]
                or shape = [n_instances,series_length]
            or pd.DataFrame with each column a dimension, each cell a pd.Series
        y : array-like, shape = [n_instances] - the class labels

        Returns
        -------
        self :
            Reference to self.

        Notes
        -----
        Changes state by creating a fitted model that updates attributes
        ending in "_" and sets is_fitted flag to True.
        """
        raise NotImplementedError(
            "_fit is a protected abstract method, it must be implemented."
        )

    def _predict(self, X) -> np.ndarray:
        """Predicts labels for sequences in X.

        Abstract method, must be implemented.

        Parameters
        ----------
        X : 3D np.array, array-like or sparse matrix
                of shape = [n_instances,n_dimensions,series_length]
                or shape = [n_instances,series_length]
            or pd.DataFrame with each column a dimension, each cell a pd.Series

        Returns
        -------
        y : array-like, shape =  [n_instances] - predicted class labels
        """
        raise NotImplementedError(
            "_predict is a protected abstract method, it must be implemented."
        )

    def _predict_proba(self, X) -> np.ndarray:
        """Predicts labels probabilities for sequences in X.

        Default behaviour is to call _predict and set the predicted class probability
        to 1, other class probabilities to 0. Override if better estimates are
        obtainable.

        Parameters
        ----------
        X : 3D np.array, array-like or sparse matrix
                of shape = [n_instances,n_dimensions,series_length]
                or shape = [n_instances,series_length]
            or pd.DataFrame with each column a dimension, each cell a pd.Series

        Returns
        -------
        y : array-like, shape =  [n_instances, n_classes] - estimated probabilities
        of class membership.
        """
        dists = np.zeros((X.shape[0], self.n_classes_))
        preds = self._predict(X)
        for i in range(0, X.shape[0]):
            dists[i, self._class_dictionary[preds[i]]] = 1

        return dists

    def _check_capabilities(self, missing, multivariate, unequal):
        """Check whether this classifier can handle the data characteristics.

        Parameters
        ----------
        missing : boolean, does the data passed to fit contain missing values?
        multivariate : boolean, does the data passed to fit contain missing values?
        unequal : boolea, do the time series passed to fit have variable lengths?

        Raises
        ------
        ValueError if the capabilities in self._tags do not handle the data.

        """
        allow_multivariate = self.get_tag("capability:multivariate")
        allow_missing = self.get_tag("capability:missing_values")
        allow_unequal = self.get_tag("capability:unequal_length")
        if missing and not allow_missing:
            raise ValueError(
                "The data has missing values, this classifier cannot handle missing "
                "values"
            )
        if multivariate and not allow_multivariate:
            # this error message could be more informative, but it is for backward
            # compatibility with the testing functions
            raise ValueError(
                "X must be univariate, this classifier cannot deal with "
                "multivariate input."
            )
        if unequal and not allow_unequal:
            raise ValueError(
                "The data has unequal length series, this classifier cannot handle "
                "unequal length series"
            )

    def _convert_X(self, X):
        """Convert equal length series from DataFrame to numpy array or vice versa.

        Parameters
        ----------
        self : this classifier
        X : pd.DataFrame or np.ndarray. Input attribute data

        Returns
        -------
        X : pd.DataFrame or np.array
            Checked and possibly converted input data
        """
        inner_type = self.get_tag("X_inner_mtype")
        # convert pd.DataFrame
        X = convert_to(
            X,
            to_type=inner_type,
            as_scitype="Panel",
        )
        return X


def _check_classifier_input(
    X,
    y=None,
    enforce_min_instances=1,
):
    """Check whether input X and y are valid formats with minimum data.

    Raises a ValueError if the input is not valid.

    Parameters
    ----------
    X : check whether a pd.DataFrame or np.ndarray
    y : check whether a pd.Series or np.array
    enforce_min_instances : int, optional (default=1)
        check there are a minimum number of instances.

    Raises
    ------
    ValueError
        If y or X is invalid input data type, or there is not enough data
    """
    # Check X is valid input type and recover the data characteristics
    X_valid, _, X_metadata = check_is_scitype(X, scitype="Panel", return_metadata=True)
    if not X_valid:
        raise TypeError(
            f"X is not of a supported input data type."
            f"X must be either a 3D numpy array or a pandas dataframe noyt a {type(X)}"
            f"Use datatypes.check_is_mtype to check conformance with specification."
        )
    n_cases = X.shape[0]
    if n_cases < enforce_min_instances:
        raise ValueError(
            f"Minimum number of cases required is {enforce_min_instances} but X "
            f"has : {n_cases}"
        )

    # Check y if passed
    if y is not None:
        # Check y valid input
        if not isinstance(y, (pd.Series, np.ndarray)):
            raise ValueError(
                f"y must be a np.array or a pd.Series, but found type: {type(y)}"
            )
        # Check matching number of labels
        n_labels = y.shape[0]
        if n_cases != n_labels:
            raise ValueError(
                f"Mismatch in number of cases. Number in X = {n_cases} nos in y = "
                f"{n_labels}"
            )
        if isinstance(y, np.ndarray):
            if y.ndim > 1:
                raise ValueError(
                    f"y must be 1-dimensional but is in fact " f"{y.ndim} dimensional"
                )
    return X_metadata


def _internal_convert(X, y=None):
    """Convert X and y if necessary as a user convenience.

    Convert X to a 3D numpy array if already a 2D and convert y into an 1D numpy
    array if passed as a Series.

    Parameters
    ----------
    y : np.ndarray or pd.Series.

    Returns
    -------
    X: pd.DataFrame or 3D numpy array
    y: np.ndarray
    """
    if isinstance(X, np.ndarray):
        # Temporary fix to insist on 3D numpy. For univariate problems,
        # most classifiers simply convert back to 2D. This squeezing should be
        # done here, but touches a lot of files, so will get this to work first.
        if X.ndim == 2:
            X = X.reshape(X.shape[0], 1, X.shape[1])
    if y is not None and isinstance(y, pd.Series):
        # y should be a numpy array, although we allow Series for user convenience
        y = pd.Series.to_numpy(y)
    if y is None:
        return X
    return X, y<|MERGE_RESOLUTION|>--- conflicted
+++ resolved
@@ -117,15 +117,9 @@
 
         self.classes_ = np.unique(y)
         self.n_classes_ = self.classes_.shape[0]
-<<<<<<< HEAD
         self._class_dictionary = {}
         for index, class_val in enumerate(self.classes_):
             self._class_dictionary[class_val] = index
-
-=======
-        for index, classVal in enumerate(self.classes_):
-            self._class_dictionary[classVal] = index
->>>>>>> 5c608f09
         self._fit(X, y)
         self.fit_time_ = int(round(time.time() * 1000)) - start
         # this should happen last
