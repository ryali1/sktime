# -*- coding: utf-8 -*-
"""TEASER early classifier.

An early classifier using a one class SVM's to determine decision safety with a
time series classifier.
"""

__author__ = ["MatthewMiddlehurst", "patrickzib"]
__all__ = ["TEASER"]

import copy
from typing import Tuple

import numpy as np
from joblib import Parallel, delayed
from sklearn.ensemble import RandomForestClassifier
from sklearn.model_selection import GridSearchCV, cross_val_predict
from sklearn.svm import OneClassSVM
from sklearn.utils import check_random_state

from sktime.base._base import _clone_estimator
from sktime.classification.dictionary_based import MUSE, WEASEL
from sktime.classification.early_classification.base import BaseEarlyClassifier
from sktime.classification.feature_based import Catch22Classifier


class TEASER(BaseEarlyClassifier):
    """Two-tier Early and Accurate Series Classifier (TEASER).

    An early classifier which uses one class SVM's trained on prediction probabilities
    to determine whether an early prediction is safe or not.

    state_info records in order: the time stamp index, the number of consecutive
    decisions made, the predicted class and the series length.

    Overview:
        Build n classifiers, where n is the number of classification_points.
        For each classifier, train a one class svm used to determine prediction safety
        at that series length.
        Tune the number of consecutive safe svm predictions required to consider the
        prediction safe.

        While a prediction is still deemed unsafe:
            Make a prediction using the series length at classification point i.
            Decide whether the predcition is safe or not using decide_prediction_safety.

    Parameters
    ----------
    estimator: sktime classifier, default=None
        An sktime estimator to be built at each of the classification_points time
        stamps. Defaults to a WEASEL classifier.
    one_class_classifier: one-class sklearn classifier, default=None
        An sklearn one-class classifier used to determine whether an early decision is
        safe. Defaults to a tuned one-class SVM classifier.
    one_class_param_grid: dict or list of dict, default=None
        The hyper-parameters for the one-class classifier to learn using grid-search.
        Dictionary with parameters names (`str`) as keys and lists of parameter settings
        to try as values, or a list of such dictionaries.
    classification_points : List or None, default=None
        List of integer time series time stamps to build classifiers and allow
        predictions at. Early predictions must have a series length that matches a value
        in the _classification_points List. Duplicate values will be removed, and the
        full series length will be appeneded if not present.
        If None, will use 20 thresholds linearly spaces from 0 to the series length.
    n_jobs : int, default=1
        The number of jobs to run in parallel for both `fit` and `predict`.
        ``-1`` means using all processors.
    random_state : int or None, default=None
        Seed for random number generation.

    Attributes
    ----------
    n_classes_ : int
        The number of classes.
    n_instances_ : int
        The number of train cases.
    n_dims_ : int
        The number of dimensions per case.
    series_length_ : int
        The full length of each series.
    classes_ : list
        The unique class labels.

    References
    ----------
    .. [1] Schäfer, Patrick, and Ulf Leser. "TEASER: early and accurate time series
        classification." Data mining and knowledge discovery 34, no. 5 (2020)

    Examples
    --------
    >>> from sktime.classification.early_classification import TEASER
    >>> from sktime.classification.interval_based import TimeSeriesForestClassifier
    >>> from sktime.datasets import load_unit_test
    >>> X_train, y_train = load_unit_test(split="train", return_X_y=True)
    >>> X_test, y_test = load_unit_test(split="test", return_X_y=True)
    >>> clf = TEASER(
    ...     classification_points=[6, 16, 24],
    ...     estimator=TimeSeriesForestClassifier(n_estimators=10),
    ... )
    >>> clf.fit(X_train, y_train)
    TEASER(...)
    >>> y_pred, decisions, state_info = clf.predict(X_test)
    """

    _tags = {
        "capability:multivariate": True,
        "capability:multithreading": True,
    }

    def __init__(
        self,
        estimator=None,
        one_class_classifier=None,
        one_class_param_grid=None,
        classification_points=None,
        n_jobs=1,
        random_state=None,
    ):
        self.estimator = estimator
        self.one_class_classifier = one_class_classifier
        self.one_class_param_grid = one_class_param_grid
        self.classification_points = classification_points

        self.n_jobs = n_jobs
        self.random_state = random_state

        self._estimators = []
        self._one_class_classifiers = []
        self._classification_points = []
        self._consecutive_predictions = 0

        self.n_instances_ = 0
        self.n_dims_ = 0
        self.series_length_ = 0

        self._svm_gammas = [100, 10, 9, 8, 7, 6, 5, 4, 3, 2, 1.5, 1]
        self._svm_nu = 0.05
        self._svm_tol = 1e-4

        super(TEASER, self).__init__()

    def _fit(self, X, y):
        m = getattr(self.estimator, "predict_proba", None)
        if self.estimator is not None and not callable(m):
            raise ValueError("Base estimator must have a predict_proba method.")

        self.n_instances_, self.n_dims_, self.series_length_ = X.shape

        self._classification_points = (
            copy.deepcopy(self.classification_points)
            if self.classification_points is not None
            else [round(self.series_length_ / i) for i in range(1, 21)]
        )
        # remove duplicates
        self._classification_points = list(set(self._classification_points))
        self._classification_points.sort()
        # remove classification points that are less than 3 time stamps
        min_length = 8 if self.estimator is None else 3
        self._classification_points = [
            i for i in self._classification_points if i >= min_length
        ]
        # make sure the full series length is included
        if self._classification_points[-1] != self.series_length_:
            self._classification_points.append(self.series_length_)
        # create dictionary of classification point indices
        self._classification_point_dictionary = {}
        for index, classification_point in enumerate(self._classification_points):
            self._classification_point_dictionary[classification_point] = index

        m = getattr(self.estimator, "n_jobs", None)
        threads = self._threads_to_use if m is None else 1

        fit = Parallel(n_jobs=threads)(
            delayed(self._fit_estimator)(
                X,
                y,
                i,
            )
            for i in range(len(self._classification_points))
        )

        self._estimators, self._one_class_classifiers, X_oc, train_preds = zip(*fit)

        # tune consecutive predictions required to best harmonic mean
        best_hm = -1
        for g in range(2, min(6, len(self._classification_points))):
            state_info, _ = self._predict_oc_classifier_n_timestamps(
                train_preds,
                X_oc,
                g,
                last_idx=0,
                next_idx=len(self._classification_points),
            )

            # calculate harmonic mean from finished state info
            hm, acc, earl = self._compute_harmonic_mean(
                self.series_length_, state_info, y
            )

            if hm > best_hm:
                best_hm = hm
                self._train_accuracy = acc
                self._train_earliness = earl
                self._consecutive_predictions = g

        return self

<<<<<<< HEAD
    def _predict(self, X, state_info=None):
=======
    def predict(self, X, state_info=None) -> np.ndarray:
        """Predicts labels for sequences in X.

        Parameters
        ----------
        X : 3D np.array (any number of dimensions, equal length series)
                of shape [n_instances, n_dimensions, series_length]
            or 2D np.array (univariate, equal length series)
                of shape [n_instances, series_length]
            or pd.DataFrame with each column a dimension, each cell a pd.Series
                (any number of dimensions, equal or unequal length series)
            or of any other supported Panel mtype
                for list of mtypes, see datatypes.SCITYPE_REGISTER
                for specifications, see examples/AA_datatypes_and_datasets.ipynb
        state_info : List or None
            A List containing the state info for each decision in X. contains
            information for future decisions on the data. Inputs should be None or an
            empty List for the first decision made, the returned List new_state_info for
            subsequent decisions.
            If no state_info is provided and the input series_length is greater than
            the first classification_points time stamp, all previous time stamps are
            considered up to the input series_length and the class value for the first
            safe prediction is returned.

        Returns
        -------
        y : 1D np.array of int, of shape [n_instances] - predicted class labels
            indices correspond to instance indices in X
        decisions : 1D bool array
            An array of booleans, containing the decision of whether a prediction is
            safe to use or not. Returned if return_safety_decisions is True.
        new_state_info : 2D int array
            An array containing the state info for each decision in X, contains
            information for future decisions on the data. Returned if
            return_safety_decisions is True.
            Each row contains information for a case from the latest decision on its
            safety. It records in order: the time stamp index, the number of
            consecutive  decisions made, the predicted class and the series length.
        """
        self.check_is_fitted()

        # boilerplate input checks for predict-like methods
        X = self._check_convert_X_for_predict(X)

        out = self._predict(X, state_info=state_info)
        return out if self.return_safety_decisions else out[0]

    def _predict(self, X, state_info=None) -> np.ndarray:
>>>>>>> 10b56c7e
        out = self._predict_proba(X, state_info=state_info)
        probas = out[0]

        rng = check_random_state(self.random_state)
        preds = np.array(
            [
                self.classes_[int(rng.choice(np.flatnonzero(prob == prob.max())))]
                for prob in probas
            ]
        )

        return (preds, out[1], out[2])

<<<<<<< HEAD
    def _predict_proba(self, X, state_info=None):
=======
    def predict_proba(self, X, state_info=None) -> np.ndarray:
        """Decide on the safety of an early classification.

        Parameters
        ----------
        X : 3D np.array (any number of dimensions, equal length series)
                of shape [n_instances, n_dimensions, series_length]
            or 2D np.array (univariate, equal length series)
                of shape [n_instances, series_length]
            or pd.DataFrame with each column a dimension, each cell a pd.Series
                (any number of dimensions, equal or unequal length series)
            or of any other supported Panel mtype
                for list of mtypes, see datatypes.SCITYPE_REGISTER
                for specifications, see examples/AA_datatypes_and_datasets.ipynb
        state_info : List or None
            A List containing the state info for each decision in X. contains
            information for future decisions on the data. Inputs should be None or an
            empty List for the first decision made, the returned List new_state_info for
            subsequent decisions.
            If no state_info is provided and the input series_length is greater than
            the first classification_points time stamp, all previous time stamps are
            considered up to the input series_length and the probabilities for the first
            safe prediction are returned.

        Returns
        -------
        y : 2D array of shape [n_instances, n_classes] - predicted class probabilities
            1st dimension indices correspond to instance indices in X
            2nd dimension indices correspond to possible labels (integers)
            (i, j)-th entry is predictive probability that i-th instance is of class j
        decisions : 1D bool array
            An array of booleans, containing the decision of whether a prediction is
            safe to use or not. Returned if return_safety_decisions is True.
        new_state_info : 2D int array
            An array containing the state info for each decision in X, contains
            information for future decisions on the data. Returned if
            return_safety_decisions is True.
            Each row contains information for a case from the latest decision on its
            safety. It records in order: the time stamp index, the number of
            consecutive  decisions made, the predicted class and the series length.
        """
        self.check_is_fitted()

        # boilerplate input checks for predict-like methods
        X = self._check_convert_X_for_predict(X)

        out = self._predict_proba(X, state_info=state_info)

        return out if self.return_safety_decisions else out[0]

    def _predict_proba(self, X, state_info=None) -> np.ndarray:
>>>>>>> 10b56c7e
        n_instances, _, series_length = X.shape

        # maybe use the largest index that is smaller than the series length
        next_idx = self._get_next_idx(series_length)

        if next_idx == -1:
            raise ValueError(
                f"Input series length does not match the classification points produced"
                f" in fit. Input series length must be greater then the first point. "
                f"Current classification points: {self._classification_points}"
            )

        # determine last index used
        last_idx = -1 if state_info is None else np.max(state_info[:, 0])

        # Always consider all previous time stamps up to the input series_length
        if state_info is None or state_info == []:
            state_info = np.zeros((n_instances, 4), dtype=int)
        elif all(si[1] >= self._consecutive_predictions for si in state_info):
            raise ValueError(
                "All input series have already had a successful prediction made."
            )
        elif last_idx >= next_idx:
            raise ValueError(
                f"All state_info input instances must be from a lesser classification "
                f"point time stamp than the input series. Required series length for "
                f"current state_info: >={self._classification_points[last_idx + 1]}"
            )
        elif not all(
            si[0] == last_idx or si[1] >= self._consecutive_predictions
            for si in state_info
        ):
            raise ValueError(
                "All state_info input instances must be from the same classification "
                "point time stamp or have already made a decision."
            )

        m = getattr(self.estimator, "n_jobs", None)
        threads = self._threads_to_use if m is None else 1

        # compute all new updates since then
        out = Parallel(n_jobs=threads)(
            delayed(self._predict_proba_for_estimator)(
                X,
                i + 1,
            )
            for i in range(last_idx, next_idx)
        )

        X_oc, probas, preds = zip(*out)
        new_state_info, accept_decision = self._predict_oc_classifier_n_timestamps(
            preds,
            X_oc,
            self._consecutive_predictions,
            last_idx + 1,
            next_idx + 1,
            state_info=state_info,
        )

        probas = np.array(
            [
                probas[max(0, new_state_info[i, 0] - (last_idx + 1))][i]
                if accept_decision[i]
                else [-1 for _ in range(self.n_classes_)]
                for i in range(n_instances)
            ]
        )

        return (probas, accept_decision, new_state_info)

    def _score(self, X, y) -> Tuple[float, float, float]:
        state_info = self._predict(X)[2]

        hm, acc, earl = self._compute_harmonic_mean(self.series_length_, state_info, y)

        return hm, acc, earl

    def _get_next_idx(self, series_length):
        """Return the largest index smaller than the series length."""
        next_idx = -1
        for idx, offset in enumerate(np.sort(self._classification_points)):
            if offset <= series_length:
                next_idx = idx
        return next_idx

    def _fit_estimator(self, X, y, i):
        rs = 255 if self.random_state == 0 else self.random_state
        rs = None if self.random_state is None else rs * 37 * (i + 1)
        rng = check_random_state(rs)

        default = MUSE() if X.shape[1] > 1 else WEASEL()
        estimator = _clone_estimator(
            default if self.estimator is None else self.estimator,
            rng,
        )

        m = getattr(estimator, "n_jobs", None)
        if m is not None:
            estimator.n_jobs = self._threads_to_use

        # fit estimator for this threshold
        estimator.fit(X[:, :, : self._classification_points[i]], y)

        # get train set probability estimates for this estimator
        if callable(getattr(estimator, "_get_train_probs", None)) and (
            getattr(estimator, "_save_transformed_data", False)
            or getattr(estimator, "_save_train_predictions", False)
        ):
            train_probas = estimator._get_train_probs(X, y)
        else:
            cv_size = 5
            _, counts = np.unique(y, return_counts=True)
            min_class = np.min(counts)
            if min_class < cv_size:
                cv_size = min_class

            train_probas = cross_val_predict(
                estimator, X, y=y, cv=cv_size, method="predict_proba"
            )

        train_preds = [
            int(rng.choice(np.flatnonzero(prob == prob.max()))) for prob in train_probas
        ]

        # create train set for the one class classifier using train probas with the
        # minimum difference to the predicted probability
        train_probas = self._generate_one_class_features(X, train_preds, train_probas)
        X_oc = []
        for i in range(len(X)):
            if train_preds[i] == self._class_dictionary[y[i]]:
                X_oc.append(train_probas[i])

        # fit one class classifier and grid search parameters if a grid is provided
        one_class_classifier = None
        if len(X_oc) > 1:
            one_class_classifier = (
                OneClassSVM(tol=self._svm_tol, nu=self._svm_nu)
                if self.one_class_classifier is None
                else _clone_estimator(self.one_class_classifier, random_state=rs)
            )
            param_grid = (
                {"gamma": self._svm_gammas}
                if self.one_class_classifier is None
                and self.one_class_param_grid is None
                else self.one_class_param_grid
            )

            cv_size = min(len(X_oc), 10)
            gs = GridSearchCV(
                estimator=one_class_classifier,
                param_grid=param_grid,
                scoring="accuracy",
                cv=cv_size,
            )
            gs.fit(X_oc, np.ones(len(X_oc)))
            one_class_classifier = gs.best_estimator_

        return estimator, one_class_classifier, train_probas, train_preds

    def _predict_proba_for_estimator(self, X, i):
        rs = 255 if self.random_state == 0 else self.random_state
        rs = None if self.random_state is None else rs * 37 * (i + 1)
        rng = check_random_state(rs)

        probas = self._estimators[i].predict_proba(
            X[:, :, : self._classification_points[i]]
        )
        preds = np.array(
            [int(rng.choice(np.flatnonzero(prob == prob.max()))) for prob in probas]
        )

        # create data set for the one class classifier using predicted probas with the
        # minimum difference to the predicted probability
        X_oc = self._generate_one_class_features(X, preds, probas)

        return X_oc, probas, preds

    def _generate_one_class_features(self, X, preds, probas):
        # create data set for the one class classifier using predicted probas with the
        # minimum difference to the predicted probability
        X_oc = np.hstack((probas, np.ones((len(X), 1))))
        for i in range(len(X)):
            for n in range(self.n_classes_):
                if n != preds[i]:
                    X_oc[i][self.n_classes_] = min(
                        X_oc[i][self.n_classes_], X_oc[i][preds[i]] - X_oc[i][n]
                    )
        return X_oc

    def _predict_oc_classifier_n_timestamps(
        self,
        estimator_preds,
        X_oc,
        n_consecutive_predictions,
        last_idx,
        next_idx,
        state_info=None,
    ):
        # a List containing the state info for case, edited at each time stamp.
        # contains 1. the index of the time stamp, 2. the number of consecutive
        # positive decisions made, and 3. the prediction made
        if state_info is None:
            state_info = np.zeros((len(estimator_preds[0]), 4), dtype=int)

        # only compute new indices
        for i in range(last_idx, next_idx):
            finished, state_info = self._predict_oc_classifier(
                X_oc[i - last_idx],
                n_consecutive_predictions,
                i,
                estimator_preds[i - last_idx],
                state_info,
            )

        return state_info, finished

    def _predict_oc_classifier(
        self, X_oc, n_consecutive_predictions, idx, estimator_preds, state_info
    ):

        # stores whether we have made a final decision on a prediction, if true
        # state info won't be edited in later time stamps
        finished = state_info[:, 1] >= n_consecutive_predictions
        n_instances = len(X_oc)

        full_length_ts = idx == len(self._classification_points) - 1
        if full_length_ts:
            accept_decision = np.ones(n_instances, dtype=bool)
        elif self._one_class_classifiers[idx] is not None:
            offsets = np.argwhere(finished == 0).flatten()
            accept_decision = np.ones(n_instances, dtype=bool)
            if len(offsets) > 0:
                decisions_subset = (
                    self._one_class_classifiers[idx].predict(X_oc[offsets]) == 1
                )
                accept_decision[offsets] = decisions_subset

        else:
            accept_decision = np.zeros(n_instances, dtype=bool)

        # record consecutive class decisions
        state_info = np.array(
            [
                self._update_state_info(
                    accept_decision, estimator_preds, state_info, i, idx
                )
                if not finished[i]
                else state_info[i]
                for i in range(n_instances)
            ]
        )

        # check safety of decisions
        if full_length_ts:
            # Force prediction at last time stamp
            accept_decision = np.ones(n_instances, dtype=bool)
        else:
            accept_decision = state_info[:, 1] >= n_consecutive_predictions

        return accept_decision, state_info

    def _compute_harmonic_mean(self, series_length, state_info, y):
        # calculate harmonic mean from finished state info
        accuracy = np.average(
            [
                state_info[i][2] == self._class_dictionary[y[i]]
                for i in range(len(state_info))
            ]
        )
        earliness = np.average(
            [
                self._classification_points[state_info[i][0]] / series_length
                for i in range(len(state_info))
            ]
        )
        return (
            (2 * accuracy * (1 - earliness)) / (accuracy + (1 - earliness)),
            accuracy,
            earliness,
        )

    def _update_state_info(self, acccept_decision, preds, state_info, idx, time_stamp):
        # consecutive predictions, add one if positive decision and same class
        if acccept_decision[idx] and preds[idx] == state_info[idx][2]:
            return (
                time_stamp,
                state_info[idx][1] + 1,
                preds[idx],
                self._classification_points[time_stamp],
            )
        # set to 0 if the decision is negative, 1 if its positive but different class
        else:
            return (
                time_stamp,
                1 if acccept_decision[idx] else 0,
                preds[idx],
                self._classification_points[time_stamp],
            )

    @classmethod
    def get_test_params(cls):
        """Return testing parameter settings for the estimator.

        Returns
        -------
        params : dict or list of dict, default = {}
            Parameters to create testing instances of the class.
        """
        params = {
            "classification_points": [3],
            "estimator": Catch22Classifier(
                estimator=RandomForestClassifier(n_estimators=2)
            ),
        }
        return params<|MERGE_RESOLUTION|>--- conflicted
+++ resolved
@@ -205,58 +205,7 @@
 
         return self
 
-<<<<<<< HEAD
-    def _predict(self, X, state_info=None):
-=======
-    def predict(self, X, state_info=None) -> np.ndarray:
-        """Predicts labels for sequences in X.
-
-        Parameters
-        ----------
-        X : 3D np.array (any number of dimensions, equal length series)
-                of shape [n_instances, n_dimensions, series_length]
-            or 2D np.array (univariate, equal length series)
-                of shape [n_instances, series_length]
-            or pd.DataFrame with each column a dimension, each cell a pd.Series
-                (any number of dimensions, equal or unequal length series)
-            or of any other supported Panel mtype
-                for list of mtypes, see datatypes.SCITYPE_REGISTER
-                for specifications, see examples/AA_datatypes_and_datasets.ipynb
-        state_info : List or None
-            A List containing the state info for each decision in X. contains
-            information for future decisions on the data. Inputs should be None or an
-            empty List for the first decision made, the returned List new_state_info for
-            subsequent decisions.
-            If no state_info is provided and the input series_length is greater than
-            the first classification_points time stamp, all previous time stamps are
-            considered up to the input series_length and the class value for the first
-            safe prediction is returned.
-
-        Returns
-        -------
-        y : 1D np.array of int, of shape [n_instances] - predicted class labels
-            indices correspond to instance indices in X
-        decisions : 1D bool array
-            An array of booleans, containing the decision of whether a prediction is
-            safe to use or not. Returned if return_safety_decisions is True.
-        new_state_info : 2D int array
-            An array containing the state info for each decision in X, contains
-            information for future decisions on the data. Returned if
-            return_safety_decisions is True.
-            Each row contains information for a case from the latest decision on its
-            safety. It records in order: the time stamp index, the number of
-            consecutive  decisions made, the predicted class and the series length.
-        """
-        self.check_is_fitted()
-
-        # boilerplate input checks for predict-like methods
-        X = self._check_convert_X_for_predict(X)
-
-        out = self._predict(X, state_info=state_info)
-        return out if self.return_safety_decisions else out[0]
-
     def _predict(self, X, state_info=None) -> np.ndarray:
->>>>>>> 10b56c7e
         out = self._predict_proba(X, state_info=state_info)
         probas = out[0]
 
@@ -270,61 +219,7 @@
 
         return (preds, out[1], out[2])
 
-<<<<<<< HEAD
-    def _predict_proba(self, X, state_info=None):
-=======
-    def predict_proba(self, X, state_info=None) -> np.ndarray:
-        """Decide on the safety of an early classification.
-
-        Parameters
-        ----------
-        X : 3D np.array (any number of dimensions, equal length series)
-                of shape [n_instances, n_dimensions, series_length]
-            or 2D np.array (univariate, equal length series)
-                of shape [n_instances, series_length]
-            or pd.DataFrame with each column a dimension, each cell a pd.Series
-                (any number of dimensions, equal or unequal length series)
-            or of any other supported Panel mtype
-                for list of mtypes, see datatypes.SCITYPE_REGISTER
-                for specifications, see examples/AA_datatypes_and_datasets.ipynb
-        state_info : List or None
-            A List containing the state info for each decision in X. contains
-            information for future decisions on the data. Inputs should be None or an
-            empty List for the first decision made, the returned List new_state_info for
-            subsequent decisions.
-            If no state_info is provided and the input series_length is greater than
-            the first classification_points time stamp, all previous time stamps are
-            considered up to the input series_length and the probabilities for the first
-            safe prediction are returned.
-
-        Returns
-        -------
-        y : 2D array of shape [n_instances, n_classes] - predicted class probabilities
-            1st dimension indices correspond to instance indices in X
-            2nd dimension indices correspond to possible labels (integers)
-            (i, j)-th entry is predictive probability that i-th instance is of class j
-        decisions : 1D bool array
-            An array of booleans, containing the decision of whether a prediction is
-            safe to use or not. Returned if return_safety_decisions is True.
-        new_state_info : 2D int array
-            An array containing the state info for each decision in X, contains
-            information for future decisions on the data. Returned if
-            return_safety_decisions is True.
-            Each row contains information for a case from the latest decision on its
-            safety. It records in order: the time stamp index, the number of
-            consecutive  decisions made, the predicted class and the series length.
-        """
-        self.check_is_fitted()
-
-        # boilerplate input checks for predict-like methods
-        X = self._check_convert_X_for_predict(X)
-
-        out = self._predict_proba(X, state_info=state_info)
-
-        return out if self.return_safety_decisions else out[0]
-
     def _predict_proba(self, X, state_info=None) -> np.ndarray:
->>>>>>> 10b56c7e
         n_instances, _, series_length = X.shape
 
         # maybe use the largest index that is smaller than the series length
