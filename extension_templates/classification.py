# -*- coding: utf-8 -*-
"""
Extension template for time series classifiers.

Purpose of this implementation template:
    quick implementation of new estimators following the template
    NOT a concrete class to import! This is NOT a base class or concrete class!
    This is to be used as a "fill-in" coding template.

How to use this implementation template to implement a new estimator:
- make a copy of the template in a suitable location, give it a descriptive name.
- work through all the "todo" comments below
- fill in code for mandatory methods, and optionally for optional methods
- you can add more private methods, but do not override BaseEstimator's private methods
    an easy way to be safe is to prefix your methods with "_custom"
- change docstrings for functions and the file
- ensure interface compatibility by sktime.utils.estimator_checks.check_estimator
- once complete: use as a local library, or contribute to sktime via PR
- more details: https://www.sktime.org/en/stable/developer_guide/add_estimators.html

Mandatory implements:
    fitting                 - _fit(self, X, y)
    predicting classes      - _predict(self, X)

Optional implements:
    data conversion and capabilities tags - _tags
    fitted parameter inspection           - get_fitted_params()
    predicting class probabilities        - _predict_proba(self, X)

Testing - implement if sktime classifier (not needed locally):
    get default parameters for test instance(s) - get_test_params()

copyright: sktime developers, BSD-3-Clause License (see LICENSE file)
"""
import numpy as np

from sktime.classification.base import BaseClassifier

# todo: add any necessary imports here


class MyTimeSeriesClassifier(BaseClassifier):
    """Custom time series classifier. todo: write docstring.

    todo: describe your custom time series classifier here

    Hyper-parameters
    ----------------
    parama : int
        descriptive explanation of parama
    paramb : string, optional (default='default')
        descriptive explanation of paramb
    paramc : boolean, optional (default= whether paramb is not the default)
        descriptive explanation of paramc
    and so on

    Components
    ----------
    est : sktime.estimator, BaseEstimator descendant
        descriptive explanation of est
    est2: another estimator
        descriptive explanation of est2
    and so on
    """

    # optional todo: override base class estimator default tags here if necessary
    # these are the default values, only add if different to these.
    _tags = {
        "X_inner_mtype": "numpy3D",  # which type do _fit/_predict accept, usually
        # this is either "numpy3D" or "nested_univ" (nested pd.DataFrame). Other
        # types are allowable, see datatypes/panel/_registry.py for options.
        "capability:multivariate": False,
        "capability:unequal_length": False,
        "capability:missing_values": False,
        "capability:train_estimate": False,
        "capability:contractable": False,
        "capability:multithreading": False,
    }

    # todo: add any hyper-parameters and components to constructor
    def __init__(self, est, parama, est2=None, paramb="default", paramc=None):
        # estimators should precede parameters
        #  if estimators have default values, set None and initalize below

        # todo: write any hyper-parameters and components to self
        self.est = est
        self.parama = parama
        self.paramb = paramb
        self.paramc = paramc
        # important: no checking or other logic should happen here

        # todo: default estimators should have None arg defaults
        #  and be initialized here
        #  do this only with default estimators, not with parameters
        # if est2 is None:
        #     self.estimator = MyDefaultEstimator()

        # todo: change "MyTimeSeriesClassifier" to the name of the class
        super(MyTimeSeriesClassifier, self).__init__()

        # todo: if tags of estimator depend on component tags, set these here
        #  only needed if estimator is a composite
        #  tags set in the constructor apply to the object and override the class
        #
        # example 1: conditional setting of a tag
        # if est.foo == 42:
        #   self.set_tags(handles-missing-data=True)
        # example 2: cloning tags from component
        #   self.clone_tags(est2, ["enforce_index_type", "handles-missing-data"])

    # todo: implement this, mandatory
    def _fit(self, X, y):
        """Fit time series classifier to training data.

        core logic

        Parameters
        ----------
        X : Training data of type self.get_tag("X_inner_mtype")
        y : array-like, shape = [n_instances] - the class labels

        Returns
        -------
        self : reference to self.

        State change
        ------------
        creates fitted model (attributes ending in "_")
        """

        # implement here
        # IMPORTANT: avoid side effects to X, y
        #
        # Note: when interfacing a model that has fit, with parameters
        #   that are not data (X, y) or data-like,
        #   but model parameters, *don't* add as arguments to fit, but treat as follows:
        #   1. pass to constructor,  2. write to self in constructor,
        #   3. read from self in _fit,  4. pass to interfaced_model.fit in _fit

    # todo: implement this, mandatory
    def _predict(self, X) -> np.ndarray:
        """Predict labels for sequences in X.

        core logic

        Parameters
        ----------
        X : data not used in training, of type self.get_tag("X_inner_mtype")

        Returns
        -------
        y : predictions of labels for X, np.ndarray
        """

        # implement here
        # IMPORTANT: avoid side effects to X

    # todo: consider implementing this, optional
    # if you do not implement it, then the default _predict_proba will be  called.
    # the default simply calls predict and sets probas to 0 or 1.
    def _predict_proba(self, X) -> np.ndarray:
        """Predicts labels probabilities for sequences in X.

        Default behaviour is to call _predict and set the predicted class probability
        to 1, other class probabilities to 0. Override if better estimates are
        obtainable.

        Parameters
        ----------
        X : data to predict y with, of type self.get_tag("X_inner_mtype")

        Returns
        -------
        y : predictions of probabilities for class values of X, np.ndarray
        """

        # implement here
        # IMPORTANT: avoid side effects to X

    # todo: consider implementing this, optional
    # if not implementing, delete the method
    def get_fitted_params(self):
        """Get fitted parameters.

        Returns
        -------
        fitted_params : dict
        """
        # implement here

    # todo: return default parameters, so that a test instance can be created
    #   required for automated unit and integration testing of estimator
    @classmethod
    def get_test_params(cls, parameter_set="default"):
        """Return testing parameter settings for the estimator.

        Parameters
        ----------
        parameter_set : str, default="default"
            Name of the set of test parameters to return, for use in tests. If no
<<<<<<< HEAD
            special parameters are defined for a string, will always return the
            `"default"` set.
            For classifiers, a "default" set of parameters should be provided for
            general testing, and a "results_comparison" set for comparing against
            previously recorded results.
=======
            special parameters are defined for a value, will return `"default"` set.
            Reserved values for classifiers:
                "results_comparison" - used for identity testing in some classifiers
                    should contain parameter settings comparable to "TSC bakeoff"
>>>>>>> 38f30e57

        Returns
        -------
        params : dict or list of dict, default = {}
            Parameters to create testing instances of the class
            Each dict are parameters to construct an "interesting" test instance, i.e.,
            `MyClass(**params)` or `MyClass(**params[i])` creates a valid test instance.
            `create_test_instance` uses the first (or only) dictionary in `params`
        """

        # todo: set the testing parameters for the estimators
        # Testing parameters can be dictionary or list of dictionaries
        #
        # this can, if required, use:
        #   class properties (e.g., inherited); parent class test case
        #   imported objects such as estimators from sktime or sklearn
        # important: all such imports should be *inside get_test_params*, not at the top
        #            since imports are used only at testing time
        #
        # The parameter_set argument is not used for most automated, module level tests.
        #   It can be used in custom, estimator specific tests, for "special" settings.
        #   For classification, this is also used in tests for reference settings,
        #       such as published in benchmarking studies, or for identity testing.
        # A parameter dictionary must be returned *for all values* of parameter_set,
        #   i.e., "parameter_set not available" errors should never be raised.
        #
        # example 1: specify params as dictionary
        # any number of params can be specified
        # params = {"est": value0, "parama": value1, "paramb": value2}
        #
        # example 2: specify params as list of dictionary
        # note: Only first dictionary will be used by create_test_instance
        # params = [{"est": value1, "parama": value2},
        #           {"est": value3, "parama": value4}]
        #
<<<<<<< HEAD
        # example 3: separate parameter sets through input
        # note: recommended for sktime classifiers which compare to expected results
        # where the fast set of test parmas may not produce suitable probabilities to
        # compare against.
        # if parameter_set == "results_comparison":
        #     params = {"est": value1, "parama": value2}
        # else:
        #     params = {"est": value3, "parama": value4}
        #
=======
        # example 3: parameter set depending on param_set value
        #   note: only needed if a separate parameter set is needed in tests
        # if parameter_set == "special_param_set":
        #     params = {"est": value1, "parama": value2}
        #     return params
        #
        # # "default" params
        # params = {"est": value3, "parama": value4}
>>>>>>> 38f30e57
        # return params<|MERGE_RESOLUTION|>--- conflicted
+++ resolved
@@ -198,18 +198,10 @@
         ----------
         parameter_set : str, default="default"
             Name of the set of test parameters to return, for use in tests. If no
-<<<<<<< HEAD
-            special parameters are defined for a string, will always return the
-            `"default"` set.
-            For classifiers, a "default" set of parameters should be provided for
-            general testing, and a "results_comparison" set for comparing against
-            previously recorded results.
-=======
             special parameters are defined for a value, will return `"default"` set.
             Reserved values for classifiers:
                 "results_comparison" - used for identity testing in some classifiers
                     should contain parameter settings comparable to "TSC bakeoff"
->>>>>>> 38f30e57
 
         Returns
         -------
@@ -245,17 +237,6 @@
         # params = [{"est": value1, "parama": value2},
         #           {"est": value3, "parama": value4}]
         #
-<<<<<<< HEAD
-        # example 3: separate parameter sets through input
-        # note: recommended for sktime classifiers which compare to expected results
-        # where the fast set of test parmas may not produce suitable probabilities to
-        # compare against.
-        # if parameter_set == "results_comparison":
-        #     params = {"est": value1, "parama": value2}
-        # else:
-        #     params = {"est": value3, "parama": value4}
-        #
-=======
         # example 3: parameter set depending on param_set value
         #   note: only needed if a separate parameter set is needed in tests
         # if parameter_set == "special_param_set":
@@ -264,5 +245,4 @@
         #
         # # "default" params
         # params = {"est": value3, "parama": value4}
->>>>>>> 38f30e57
         # return params